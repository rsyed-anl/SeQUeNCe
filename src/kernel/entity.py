--- conflicted
+++ resolved
@@ -49,38 +49,21 @@
 
         pass
 
-<<<<<<< HEAD
-    def push(self, **kwargs):
-        """Method to receive information from upper entities."""
-
-        pass
-
-    def pop(self, **kwargs):
-        """Method to receive information from lower entities."""
-
-        pass
-=======
     def attach(self, observer: Any):
         if not observer in self._observers:
             self._observers.append(observer)
 
     def detach(self, observer: Any):
         self._observers.remove(observer)
->>>>>>> 8451b153
 
     def notify(self, info: Dict[str, Any]):
         for observer in self._observers:
             observer.update(self, info)
 
     def remove_from_timeline(self):
-<<<<<<< HEAD
         """Method to remove entity from attached timeline.
 
         This is to allow unused entities to be garbage collected.
         """
 
-        self.timeline.entities.remove(self)
-
-=======
-        self.timeline.entities.remove(self)
->>>>>>> 8451b153
+        self.timeline.entities.remove(self)