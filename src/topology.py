import math
import copy

import numpy
import json5

from sequence import encoding
from sequence.process import Process
from sequence.entity import Entity
from sequence.event import Event
from sequence.BB84 import BB84


"""
import pandas as pd
class TemperatureModel():
    df = pd.DataFrame()

    def read_temperature_file(self,filename):
        self.df = pd.read_csv(filename)
        print (filename,self.df)
        return self.df

    def temperature_from_time(self,time):
        ## TODO
        ## interpolation of time
        temperature = 60
        return temperature
"""


# used for photon.measure_multiple
def swap_bits(num, pos1, pos2):
    bit1 = (num >> pos1) & 1
    bit2 = (num >> pos2) & 1
    x = bit1 ^ bit2
    x = (x << pos1) | (x << pos2)
    return num ^ x


class QuantumState():
    def __init__(self):
        self.state = [complex(1), complex(0)]
        self.entangled_states = [self]

    def entangle(self, another_state):
        entangled_states = self.entangled_states + another_state.entangled_states
        new_state = numpy.kron(self.state, another_state.state)

        for quantum_state in entangled_states:
            quantum_state.entangled_states = entangled_states
            quantum_state.state = new_state

    def random_noise(self):
        # TODO: rewrite for entangled states
        angle = numpy.random.random() * 2 * numpy.pi
        self.state = [complex(numpy.cos(angle)), complex(numpy.sin(angle))]

    def set_state(self, state):
        # TODO: rewrite for entangled states
        for qs in self.entangled_states:
            qs.state = state

    def measure(self, basis):
        state = numpy.array(self.state)
        u = numpy.array(basis[0], dtype=complex)
        v = numpy.array(basis[1], dtype=complex)
        # measurement operator
        M0 = numpy.outer(u.conj(), u)
        M1 = numpy.outer(v.conj(), v)

        projector0 = [1]
        projector1 = [1]
        for s in self.entangled_states:
            if s == self:
                projector0 = numpy.kron(projector0, M0)
                projector1 = numpy.kron(projector1, M1)
            else:
                projector0 = numpy.kron(projector0, numpy.identity(2))
                projector1 = numpy.kron(projector1, numpy.identity(2))

        # probability of measuring basis[0]
        prob_0 = (state.conj().transpose() @ projector0.conj().transpose() @ projector0 @ state).real

        result = 0
        if numpy.random.random_sample() > prob_0:
            result = 1

        if result:
            new_state = (projector1 @ state) / math.sqrt(1 - prob_0)
        else:
            new_state = (projector0 @ state) / math.sqrt(prob_0)

        for s in self.entangled_states:
            s.state = new_state

        return result

    @staticmethod
    def measure_multiple(basis, states):
        # ensure states are entangled
        # (must be entangled prior to calling measure_multiple)
        entangled_list = states[0].entangled_states
        for state in states[1:]:
            assert state in states[0].entangled_states
        # ensure basis and vectors in basis are the right size
        basis_dimension = 2 ** len(states)
        assert len(basis) == basis_dimension
        for vector in basis:
            assert len(vector) == len(basis)

        state = states[0].state

        # move states to beginning of entangled list and quantum state
        pos_state_0 = entangled_list.index(states[0])
        pos_state_1 = entangled_list.index(states[1])
        entangled_list[0], entangled_list[pos_state_0] = entangled_list[pos_state_0], entangled_list[0]
        entangled_list[1], entangled_list[pos_state_1] = entangled_list[pos_state_1], entangled_list[1]
        switched_state = numpy.array([complex(0)] * len(state))
        for i, coefficient in enumerate(state):
            switched_i = swap_bits(i, pos_state_0, pos_state_1)
            switched_state[switched_i] = coefficient

        state = switched_state

        # math for probability calculations
        length_diff = len(entangled_list) - len(states)

        # construct measurement operators, projectors, and probabilities of measurement
        projectors = [None] * basis_dimension
        probabilities = [0] * basis_dimension
        for i, vector in enumerate(basis):
            vector = numpy.array(vector, dtype=complex)
            M = numpy.outer(vector.conj(), vector)  # measurement operator
            projectors[i] = numpy.kron(M, numpy.identity(2 ** length_diff))  # projector
            probabilities[i] = (state.conj().transpose() @ projectors[i].conj().transpose() @ projectors[i] @ state).real
            if probabilities[i] < 0:
                probabilities[i] = 0

        possible_results = numpy.arange(0, basis_dimension, 1)
        # result gives index of the basis vector that will be projected to
        res = numpy.random.choice(possible_results, p=probabilities)
        # project to new state, then reassign quantum state and entangled photons
        new_state = (projectors[res] @ state) / math.sqrt(probabilities[res])
        for state in entangled_list:
            state.quantum_state = new_state
            state.entangled_photons = entangled_list

        return res


class Photon(Entity):
    def __init__(self, name, timeline, **kwargs):
        Entity.__init__(self, name, timeline)
        self.wavelength = kwargs.get("wavelength", 0)
        self.location = kwargs.get("location", None)
        self.encoding_type = kwargs.get("encoding_type", encoding.polarization)
        quantum_state = kwargs.get("quantum_state", [complex(1), complex(0)])
        self.quantum_state = QuantumState()
        self.quantum_state.state = quantum_state
        self.entangled_photons = [self]
        self.is_null = False

    def init(self):
        pass

    def entangle(self, photon):
        self.quantum_state.entangle(photon.quantum_state)

    def random_noise(self):
        self.quantum_state.random_noise()

    def set_state(self, state):
        self.quantum_state.set_state(state)

    @staticmethod
    def measure(basis, photon):
        return photon.quantum_state.measure(basis)

    @staticmethod
    def measure_multiple(basis, photons):
        return QuantumState.measure_multiple(basis, [photon[0].quantum_state, photon[1].quantum_state])


class OpticalChannel(Entity):
    def __init__(self, name, timeline, **kwargs):
        Entity.__init__(self, name, timeline)
        self.attenuation = kwargs.get("attenuation", 0)
        self.distance = kwargs.get("distance", 0)  # (measured in m)
        self.temperature = kwargs.get("temperature", 0)
        self.polarization_fidelity = kwargs.get("polarization_fidelity", 1)
        self.light_speed = kwargs.get("light_speed",
                                      3 * 10 ** -4)  # used for photon timing calculations (measured in m/ps)
        self.chromatic_dispersion = kwargs.get("cd", 17)  # measured in ps / (nm * km)

    def init(self):
        pass

    def set_distance(self, distance):
        self.distance = distance

    def distance_from_time(self, time):
        distance = self.distance
        ## TODO: distance as a function of temperature
        temperature = self.tModel.temperature_from_time(time)

        return distance

    # def set_temerature_model(self, filename):
    #     self.tModel = TemperatureModel()
    #     self.tModel.read_temperature_file(filename)


class QuantumChannel(OpticalChannel):
    def __init__(self, name, timeline, **kwargs):
        super().__init__(name, timeline, **kwargs)
        self.sender = None
        self.receiver = None
        self.depo_counter = 0
        self.photon_counter = 0

    def set_sender(self, sender):
        self.sender = sender

    def set_receiver(self, receiver):
        self.receiver = receiver

    def get(self, photon):
        # generate chance to lose photon
        loss = self.distance * self.attenuation
        chance_photon_kept = 10 ** (loss / -10)

        # check if photon kept
        if numpy.random.random_sample() < chance_photon_kept:
            self.photon_counter += 1

            # check if random polarization noise applied
            if numpy.random.random_sample() > self.polarization_fidelity and\
                    photon.encoding_type["name"] == "polarization":
                photon.random_noise()
                self.depo_counter+=1

            # schedule receiving node to receive photon at future time determined by light speed and dispersion
            future_time = self.timeline.now() + round(self.distance / self.light_speed)
            # dispersion_time = int(round(self.chromatic_dispersion * photon.wavelength * self.distance * 1e-3))

            process = Process(self.receiver, "get", [photon])
            event = Event(future_time, process)
            self.timeline.schedule(event)


class ClassicalChannel(OpticalChannel):
    def __init__(self, name, timeline, **kwargs):
        super().__init__(name, timeline, **kwargs)
        self.ends = []
        self.delay = kwargs.get("delay", (self.distance / self.light_speed))

    def add_end(self, node):
        if node in self.ends:
            Exception("already have endpoint", node)
        if len(self.ends) == 2:
            Exception("channel already has 2 endpoints")

        self.ends.append(node)

    def set_ends(self, node_list):
        for node in node_list:
            self.add_end(node)
        for node in node_list:
            node.assign_cchannel(self)

    def transmit(self, message, source):
        # get node that's not equal to source
        if source not in self.ends:
            Exception("no endpoint", source)

        receiver = None
        for e in self.ends:
            if e != source:
                receiver = e

        future_time = int(round(self.timeline.now() + int(self.delay)))
        process = Process(receiver, "receive_message", [source.name, message])
        event = Event(future_time, process)
        self.timeline.schedule(event)


class LightSource(Entity):
    def __init__(self, name, timeline, **kwargs):
        Entity.__init__(self, name, timeline)
        self.frequency = kwargs.get("frequency", 0)  # measured in Hz
        self.wavelength = kwargs.get("wavelength", 1550)  # measured in nm
        self.linewidth = kwargs.get("bandwidth", 0)  # st. dev. in photon wavelength (nm)
        self.mean_photon_num = kwargs.get("mean_photon_num", 0)
        self.encoding_type = kwargs.get("encoding_type", encoding.polarization)
        self.direct_receiver = kwargs.get("direct_receiver", None)
        self.phase_error = kwargs.get("phase_error", 0)
        self.photon_counter = 0
        # for BB84
        # self.basis_lists = []
        # self.basis_list = []
        # self.bit_lists = []
        # self.bit_list = []
        # self.is_on = False
        # self.pulse_id = 0

    def init(self):
        pass

    # for general use
    def emit(self, state_list):
        time = self.timeline.now()
        period = int(round(1e12 / self.frequency))

        for i, state in enumerate(state_list):
            num_photons = numpy.random.poisson(self.mean_photon_num)

            if numpy.random.random_sample() < self.phase_error:
                state = numpy.multiply([1, -1], state)

            for _ in range(num_photons):
                wavelength = self.linewidth * numpy.random.randn() + self.wavelength
                new_photon = Photon(None, self.timeline,
                                    wavelength=wavelength,
                                    location=self.direct_receiver,
                                    encoding_type=self.encoding_type,
                                    quantum_state=state)
                process = Process(self.direct_receiver, "get", [new_photon])
                event = Event(time, process)
                self.timeline.schedule(event)

                self.photon_counter += 1

            time += period

    def assign_receiver(self, receiver):
        self.direct_receiver = receiver


class QSDetector(Entity):
    def __init__(self, name, timeline, **kwargs):
        Entity.__init__(self, name, timeline)
        self.encoding_type = kwargs.get("encoding_type", encoding.polarization)

        detectors = kwargs.get("detectors", [])
        if (self.encoding_type["name"] == "polarization" and len(detectors) != 2) or\
                (self.encoding_type["name"] == "time_bin" and len(detectors) != 3):
            raise Exception("invalid number of detectors specified")
        self.detectors = []
        for d in detectors:
            if d is not None:
                detector = Detector(timeline, **d)
            else:
                detector = None
            self.detectors.append(detector)

        # protocol unique initialization

        if self.encoding_type["name"] == "polarization":
            # set up beamsplitter
            splitter = kwargs.get("splitter")
            self.splitter = BeamSplitter(timeline, **splitter)
            self.splitter.receivers = self.detectors

        elif self.encoding_type["name"] == "time_bin":
            # set up switch and interferometer
            interferometer = kwargs.get("interferometer")
            self.interferometer = Interferometer(timeline, **interferometer)
            self.interferometer.detectors = self.detectors[1:]
            switch = kwargs.get("switch")
            self.switch = Switch(timeline, **switch)
            self.switch.receivers = [self.detectors[0], self.interferometer]

        else:
            raise Exception("invalid encoding type for QSDetector " + self.name)

    def init(self):
        pass

    def get(self, photon):
        if self.encoding_type["name"] == "polarization":
            self.splitter.get(photon)

        elif self.encoding_type["name"] == "time_bin":
            self.switch.get(photon)

    def pop(self, **kwargs):
        detector = kwargs.get("detector")
        self._pop(entity="QSDetector", detector_num=self.detectors.index(detector))

    def set_basis(self, basis):
        self.splitter.set_basis(basis)


class Detector(Entity):
    def __init__(self, timeline, **kwargs):
        Entity.__init__(self, "", timeline)  # Detector is part of the QSDetector, and does not have its own name
        self.efficiency = kwargs.get("efficiency", 1)
        self.dark_count = kwargs.get("dark_count", 0)  # measured in Hz
        self.count_rate = kwargs.get("count_rate", math.inf)  # measured in Hz
        self.time_resolution = kwargs.get("time_resolution", 1)  # measured in ps
        self.next_detection_time = 0
        self.photon_counter = 0

    def init(self):
        self.add_dark_count()

    def get(self, dark_get=False):
        self.photon_counter += 1
        now = self.timeline.now()

        if (numpy.random.random_sample() < self.efficiency or dark_get) and now > self.next_detection_time:
            self._pop(detector=self)
            self.next_detection_time = now + (1e12 / self.count_rate)  # period in ps

    def add_dark_count(self):
        if self.dark_count > 0:
            time_to_next = int(numpy.random.exponential(1 / self.dark_count) * 1e12)  # time to next dark count
            time = time_to_next + self.timeline.now()  # time of next dark count

            process1 = Process(self, "add_dark_count", [])  # schedule photon detection and dark count add in future
            process2 = Process(self, "get", [True])
            event1 = Event(time, process1)
            event2 = Event(time, process2)
            self.timeline.schedule(event1)
            self.timeline.schedule(event2)


class BeamSplitter(Entity):
    def __init__(self, timeline, **kwargs):
        Entity.__init__(self, "", timeline)  # Splitter is part of the QSDetector, and does not have its own name
        basis = kwargs.get("basis", [[complex(1), complex(0)], [complex(0), complex(1)]])
        self.fidelity = kwargs.get("fidelity", 1)
        self.receivers = []
        # for BB84
        self.start_time = 0
        self.frequency = 0
        self.basis_list = [basis]  # default value

    def init(self):
        pass

    def get(self, photon):
        if numpy.random.random_sample() < self.fidelity:
            index = int((self.timeline.now() - self.start_time) * self.frequency * 1e-12)
            if 0 <= index < len(self.basis_list):
                index = 0
            res = Photon.measure(self.basis_list[index], photon)
            self.receivers[res].get()

    def set_basis(self, basis):
        self.basis_list = [basis]


class Interferometer(Entity):
    def __init__(self, timeline, **kwargs):
        Entity.__init__(self, "", timeline)
        self.path_difference = kwargs.get("path_difference", 0)  # time difference in ps
        self.phase_error = kwargs.get("phase_error", 0)  # chance of measurement error in phase
        self.detectors = []

    def init(self):
        pass

    def get(self, photon):
        detector_num = numpy.random.choice([0, 1])
        quantum_state = photon.quantum_state
        time = 0
        random = numpy.random.random_sample()

        if quantum_state == [complex(1), complex(0)]:  # Early
            if random <= 0.5:
                time = 0
            else:
                time = self.path_difference
        if quantum_state == [complex(0), complex(1)]:  # Late
            if random <= 0.5:
                time = self.path_difference
            else:
                time = 2 * self.path_difference

        if numpy.random.random_sample() < self.phase_error:
            quantum_state = list(numpy.multiply([1, -1], quantum_state))

        if quantum_state == [complex(math.sqrt(1/2)), complex(math.sqrt(1/2))]:  # Early + Late
            if random <= 0.25:
                time = 0
            elif random <= 0.5:
                time = 2 * self.path_difference
            elif detector_num == 0:
                time = self.path_difference
            else:
                return
        if quantum_state == [complex(math.sqrt(1/2)), complex(-math.sqrt(1/2))]:  # Early - Late
            if random <= 0.25:
                time = 0
            elif random <= 0.5:
                time = 2 * self.path_difference
            elif detector_num == 1:
                time = self.path_difference
            else:
                return

        process = Process(self.detectors[detector_num], "get", [])
        event = Event(self.timeline.now() + time, process)
        self.timeline.schedule(event)


class Switch(Entity):
    def __init__(self, timeline, **kwargs):
        Entity.__init__(self, "", timeline)
        self.receivers = []
        self.start_time = 0
        self.frequency = 0
        self.state_list = [kwargs.get("state", 0)]

    def init(self):
        pass

    def add_receiver(self, entity):
        self.receivers.append(entity)

    def set_state(self, state):
        self.state_list = [state]

    def get(self, photon):
        index = int((self.timeline.now() - self.start_time) * self.frequency * 1e-12)
        if index < 0 or index >= len(self.state_list):
            index = 0

        receiver = self.receivers[self.state_list[index]]

        # check if receiver is detector, if we're using time bin, and if the photon is "late" to schedule measurement
        if isinstance(receiver, Detector):
            if photon.encoding_type["name"] == "time_bin" and Photon.measure(photon.encoding_type["bases"][0], photon):
                time = self.timeline.now() + photon.encoding_type["bin_separation"]
                process = Process(receiver, "get", [])
                event = Event(time, process)
                self.timeline.schedule(event)
            else:
                receiver.get()
        else:
            receiver.get(photon)


class BSM(Entity):
    def __init__(self, name, timeline, **kwargs):
        Entity.__init__(self, name, timeline)
        self.owner = None
        self.encoding_type = kwargs.get("encoding_type", encoding.time_bin)
        self.phase_error = kwargs.get("phase_error", 0)
        self.photons = []
        self.photon_arrival_time = -1

        # used for ensemble encoding
        self.previous_state = None

        # two detectors for time-bin and ensemble encoding
        # four detectors for polarization encoding
        detectors = kwargs.get("detectors",[])
        if self.encoding_type["name"] == "polarization":
            assert len(detectors) == 4
        elif self.encoding_type["name"] == "time_bin":
            assert len(detectors) == 2
        elif self.encoding_type["name"] == "ensemble":
            assert len(detectors) == 2
        else:
            raise Exception("invalid encoding type")

        self.detectors = []
        for d in detectors:
            if d is not None:
                detector = Detector(timeline, **d)
                detector.parents.append(self)
            else:
                detector = None
            self.detectors.append(detector)

        # define bell basis vectors
        self.bell_basis = [[complex(math.sqrt(1/2)), complex(0), complex(0), complex(math.sqrt(1/2))],
                           [complex(math.sqrt(1/2)), complex(0), complex(0), -complex(math.sqrt(1/2))],
                           [complex(0), complex(math.sqrt(1/2)), complex(math.sqrt(1/2)), complex(0)],
                           [complex(0), complex(math.sqrt(1/2)), -complex(math.sqrt(1/2)), complex(0)]]

    def init(self):
        for detector in self.detectors:
            detector.init()

    # might need to change with new method
    def get(self, photon):
        # check if photon arrived later than current photon
        if self.photon_arrival_time < self.timeline.now():
            # clear photons
            self.photons = [photon]
            # set arrival time
            self.photon_arrival_time = self.timeline.now()

        # if we have photons from same source, do nothing
        # otherwise, we have different photons arriving at the same time and can proceed
        # if self.photons[0].location == photon.location:
        #     return
        # else:
        #     self.photons.append(photon)
        #     self.send_to_detectors()

        # check if we have a photon from a new location
        if not any([reference.location == photon.location for reference in self.photons]):
            self.photons.append(photon)

        ## perform different operation based on encoding type

        if self.encoding_type["name"] == "time_bin" and len(self.photons) == 2:
            if numpy.random.random_sample() < self.phase_error:
                self.photons[1].apply_phase_error()
            # entangle photons to measure
            self.photons[0].entangle(self.photons[1])

            # measure in bell basis
            res = Photon.measure_multiple(self.bell_basis, self.photons)

            # check if we've measured as Phi+ or Phi-; these cannot be measured by the BSM
            if res == 0 or res == 1:
                return

            early_time = self.timeline.now()
            late_time = early_time + self.encoding_type["bin_separation"]

            # measured as Psi+
            # send both photons to the same detector at the early and late time
            if res == 2:
                detector_num = numpy.random.choice([0, 1])

                process = Process(self.detectors[detector_num], "get", [])
                event = Event(int(round(early_time)), process)
                self.timeline.schedule(event)
                process = Process(self.detectors[detector_num], "get", [])
                event = Event(int(round(late_time)), process)
                self.timeline.schedule(event)

            # measured as Psi-
            # send photons to different detectors at the early and late time
            elif res == 3:
                detector_num = numpy.random.choice([0, 1])

                process = Process(self.detectors[detector_num], "get", [])
                event = Event(int(round(early_time)), process)
                self.timeline.schedule(event)
                process = Process(self.detectors[1 - detector_num], "get", [])
                event = Event(int(round(late_time)), process)
                self.timeline.schedule(event)

            #invalid result from measurement
            else:
                raise Exception("Invalid result from photon.measure_multiple")

        elif self.encoding_type["name"] == "polarization":
            # TODO: polarization
            pass

        elif self.encoding_type["name"] == "ensemble":
            # TODO: what if photon lose in channel
            if len(self.photons) == 1:
                return
            elif len(self.photons) == 2:
                mem_0 = self.photons[0].encoding_type["memory"]
                mem_1 = self.photons[1].encoding_type["memory"]

                is_valid = self.photons[0].is_null ^ self.photons[1].is_null

                # if we have 1 photon, generate entanglement
                if is_valid:
                    qstate_0 = mem_0.qstate
                    qstate_1 = mem_1.qstate
                    # if unentangled, entangle
                    if qstate_0 not in qstate_1.entangled_states:
                        qstate_0.entangle(qstate_1)
                    self.previous_state = mem_0.qstate.state
                    # project to bell basis
                    _ = QuantumState.measure_multiple(self.bell_basis, [mem_0.qstate, mem_1.qstate])
                    # send detect message to a random detector
                    detector_num = numpy.random.choice([0, 1])
                    self.detectors[detector_num].get()

                # if we have 2 photons, have both detectors get
                elif not self.photons[0].is_null:
                    self.detectors[0].get()
                    self.detectors[1].get()


    def pop(self, **kwargs):
        # calculate bsm based on detector num
        detector = kwargs.get("detector")
        detector_num = self.detectors.index(detector)

        if self.encoding_type["name"] == "ensemble":
            res = detector_num
            resolution = int(detector.time_resolution)
            # customized round for Python3
            if (self.timeline.now() / resolution) % 1 < 0.5:
                cur_time = (self.timeline.now() // resolution) * resolution
            else:
                cur_time = (self.timeline.now() // resolution + 1) * resolution
            self._pop(entity="BSM", res=res, time=cur_time)
        else:
            # TODO: polarization, time_bin
            pass


class SPDCLens(Entity):
    def __init__(self, name, timeline, **kwargs):
        Entity.__init__(self, name, timeline)
        self.rate = kwargs.get("rate", 1)
        self.direct_receiver = kwargs.get("direct_receiver", None)

    def init(self):
        pass

    def get(self, photon):
        if numpy.random.random_sample() < self.rate:
            state = photon.quantum_state
            photon.wavelength /= 2
            new_photon = copy.deepcopy(photon)

            photon.entangle(new_photon)
            photon.set_state([state[0], complex(0), complex(0), state[1]])

            self.direct_receiver.get(photon)
            self.direct_receiver.get(new_photon)

    def assign_receiver(self, receiver):
        self.direct_receiver = receiver


class SPDCSource(LightSource):
    def __init__(self, name, timeline, **kwargs):
        super().__init__(name, timeline, **kwargs)
        self.another_receiver = kwargs.get("another_receiver", None)
        self.wavelengths = kwargs.get("wavelengths", [])

    def emit(self, state_list):
        time = self.timeline.now()

        for state in state_list:
            num_photon_pairs = numpy.random.poisson(self.mean_photon_num)

            if numpy.random.random_sample() < self.phase_error:
                state = numpy.multiply([1, -1], state)

            for _ in range(num_photon_pairs):
                new_photon0 = Photon(None, self.timeline,
                                     wavelength=self.wavelengths[0],
                                     location=self.direct_receiver,
                                     encoding_type=self.encoding_type)
                new_photon1 = Photon(None, self.timeline,
                                     wavelength=self.wavelengths[1],
                                     location=self.direct_receiver,
                                                             encoding_type=self.encoding_type)

                new_photon0.entangle(new_photon1)
                new_photon0.set_state([state[0], complex(0), complex(0), state[1]])

                process0 = Process(self.direct_receiver, "get", [new_photon0])
                process1 = Process(self.another_receiver, "get", [new_photon1])
                event0 = Event(int(round(time)), process0)
                event1 = Event(int(round(time)), process1)
                self.timeline.schedule(event0)
                self.timeline.schedule(event1)

                self.photon_counter += 1

            time += 1e12 / self.frequency

    def assign_another_receiver(self, receiver):
        self.another_receiver = receiver


# atomic ensemble memory for DLCZ/entanglement swapping
class Memory(Entity):
    def __init__(self, name, timeline, **kwargs):
        Entity.__init__(self, name, timeline)
        self.fidelity = kwargs.get("fidelity", 1)
        self.efficiency = kwargs.get("efficiency", 1)
        self.coherence_time = kwargs.get("coherence_time", 1) # average coherence time in seconds
        self.direct_receiver = kwargs.get("direct_receiver", None)
        self.qstate = QuantumState()
        self.frequencies = kwargs.get("frequencies", [1, 1]) # first is ground transition frequency, second is excited frequency

        self.photon_encoding = encoding.ensemble.copy()
        self.photon_encoding["memory"] = self

        # keep track of entanglement
        self.entangled_memory = {'node_id': None, 'memo_id': None}

        self.expired = True

    def init(self):
        pass

    def write(self):
        # TODO wu: emit multiple photons
        if numpy.random.random_sample() < self.efficiency:
            # unentangle
            # set new state
            self.qstate.set_state([complex(0), complex(1)])
            # send photon in certain state to direct receiver
            photon = Photon("", self.timeline, wavelength=(1/self.frequencies[1]), location=self,
                            encoding_type=self.photon_encoding)
            self.direct_receiver.get(photon)
        else:
            photon = Photon("", self.timeline, location=self, encoding_type=self.photon_encoding)
            photon.is_null = True
            self.direct_receiver.get(photon)


        """
        self.expired = False
        # schedule decay based on coherence time
        decay_time = self.timeline.now() + int(numpy.random.exponential(self.coherence_time) * 1e12)
        process = Process(self, "expire", [])
        event = Event(decay_time, process)
        self.timeline.schedule(event)
        """

    def read(self):
        if numpy.random_random_sample() < self.efficiency:
            state = self.qstate.measure(encoding.ensemble["bases"][0])
            if state == 1:
                # send photon in certain state to direct receiver
                photon = Photon("", self.timeline, wavelength=(1/self.frequencies[0]), location=self,
                                encoding_type=self.photon_encoding)
                self.direct_receiver.get(photon)

<<<<<<< HEAD
    def expire(self):
        if not self.expired:
            self.expired = True
            state = self.qstate.measure(encoding.ensemble["bases"][0])
            if state == 1:
                # send photon in certain state to direct receiver
                photon = Photon("", self.timeline, wavelength=(1/self.frequencies[0]), location=self,
                                encoding_type=self.photon_encoding)
                self.direct_receiver.get(photon)

            self.entangled_partner.expire()

            # pop expired message to parent
            self._pop(memory=self)
=======
    def clean(self):
        '''
        reset memory after failure occurs
        '''
        self.fidelity = 0
        self.entangled_memory['node_id'] = None
        self.entangled_memory['memo_id'] = None
>>>>>>> 41643afa


# array of atomic ensemble memories
class MemoryArray(Entity):
    def __init__(self, name, timeline, **kwargs):
        Entity.__init__(self, name, timeline)
        self.max_frequency = kwargs.get("frequency", 1)
        num_memories = kwargs.get("num_memories", 0)
        memory_params = kwargs.get("memory_params", None)
        self.memories = []
        self.frequency = self.max_frequency
        self.owner = None

        for i in range(num_memories):
            memory = Memory(self.name + "%d" % i, timeline, **memory_params)
            memory.parents.append(self)
            self.memories.append(memory)

    def __getitem__(self, key):
        return self.memories[key]

    def __len__(self):
        return len(self.memories)

    def init(self):
        pass

    def write(self):
        time = self.timeline.now()

        period = 1e12 / min(self.frequency, self.max_frequency)

        for mem in self.memories:
            process = Process(mem, "write", [])
            event = Event(time, process)
            self.timeline.schedule(event)
            time += period

    def read(self):
        time = self.timeline.now()

        period = 1e12 / min(self.frequency, self.max_frequency)

        for mem in self.memories:
            process = Process(mem, "read", [])
            event = Event(time, process)
            self.timeline.schedule(event)
            time += period

    def pop(self, **kwargs):
        memory = kwargs.get("memory")
        index = self.memories.index(memory)
        # notify node
        self._pop(entity="MemoryArray", index=index)


# class for photon memory
class Memory_EIT(Entity):
    def __init__(self, name, timeline, **kwargs):
        Entity.__init__(self, name, timeline)
        self.fidelity = kwargs.get("fidelity", 1)
        self.efficiency = kwargs.get("efficiency", 1)
        self.photon = None

    def init(self):
        pass

    def get(self, photon):
        photon.location = self
        self.photon = photon

    def retrieve_photon(self):
        photon = self.photon
        self.photon = None
        return photon


class Node(Entity):
    def __init__(self, name, timeline, **kwargs):
        assert(' ' not in name)
        Entity.__init__(self, name, timeline)
        self.components = kwargs.get("components", {})
        self.cchannels = {}  # mapping of destination node names to classical channels
        self.qchannels = {}  # mapping of destination node names to quantum channels
        self.protocols = []

    def init(self):
        for key, component in self.components.items():
            component.parents.append(self)
            component.init()

        for protocol in self.protocols:
            protocol.init()

    def assign_memory_array(self, memory_array: MemoryArray):
        self.components["MemoryArray"] = memory_array
        memory_array.owner = self

    def assign_bsm(self, bsm: BSM):
        self.components["BSM"] = bsm
        bsm.owner = self

    def assign_cchannel(self, cchannel: ClassicalChannel):
        # Must have used ClassicalChannel.addend prior to using this method
        another = ""
        for end in cchannel.ends:
            if end.name != self.name:
                another = end.name
        self.cchannels[another] = cchannel

    def assign_qchannel(self, qchannel: QuantumChannel):
        sender = [self.components[component] for component in self.components if qchannel.sender == self.components[component]]
        receiver = [self.components[component] for component in self.components if qchannel.receiver == self.components[component]]
        assert (len(sender) ^ len(receiver)), "node must be explicitly 1 end of quantum channel"

        if len(sender) == 1:
            device = sender[0]
            another = qchannel.receiver
        else:
            device = receiver[0]
            another = qchannel.sender

        # find parent node
        assert another.owner is not None
        assert another.owner.name not in self.qchannels
        self.qchannels[another.owner.name] = qchannel

    def send_qubits(self, basis_list, bit_list, source_name):
        encoding_type = self.components[source_name].encoding_type
        state_list = []
        for i, bit in enumerate(bit_list):
            state = (encoding_type["bases"][basis_list[i]])[bit]
            state_list.append(state)

        self.components[source_name].emit(state_list)

    def send_photons(self, state, num, source_name):
        state_list = [state] * num
        self.components[source_name].emit(state_list)

    def set_bases(self, basis_list, start_time, frequency, detector_name):
        encoding_type = self.components[detector_name].encoding_type
        basis_start_time = start_time - 1e12 / (2 * frequency)

        if encoding_type["name"] == "polarization":
            splitter = self.components[detector_name].splitter
            splitter.start_time = basis_start_time
            splitter.frequency = frequency

            splitter_basis_list = []
            for b in basis_list:
                splitter_basis_list.append(encoding_type["bases"][b])
            splitter.basis_list = splitter_basis_list

        elif encoding_type["name"] == "time_bin":
            switch = self.components[detector_name].switch
            switch.start_time = basis_start_time
            switch.frequency = frequency
            switch.state_list = basis_list

        else:
            raise Exception("Invalid encoding type for node " + self.name)

    def get_source_count(self):
        source = self.components['lightsource']
        return source.photon_counter

    def _pop(self, **kwargs):
        self.protocols[0].pop(**kwargs)

    def pop(self, **kwargs):
        entity = kwargs.get("entity")
        # TODO: figure out how to get encoding_type
        # encoding_type = self.components[entity].encoding_type

        if entity == "QSDetector":
            raise Exception("unimplemented method for handling QSDetector result in node '{}'".format(self.name))

            # calculate bit and then pop to protocols
            detector_index = kwargs.get("detector_num")
            bit = -1

            if encoding_type.name == "polarization":
                bit = detector_index
                # TODO: pop to protocol

            elif encoding_type.name == "time_bin":
                bin_separation = encoding_type.bin_separation
                # TODO: need early and late arrival time to calculate bit value

        elif entity == "BSM":
            self._pop(info_type="BSM_res", **kwargs)

        elif entity == "MemoryArray":
            self._pop(info_type="expired_memory", index=kwargs.get("index"))

    def send_message(self, dst: str, msg: str):
        self.cchannels[dst].transmit(msg, self)

    def receive_message(self, src: str, msg: str):
        self.message = msg
        msg_parsed = msg.split(" ")
        # signal to protocol that we've received a message
        for protocol in self.protocols:
            if type(protocol).__name__ == msg_parsed[0]:
                protocol.received_message(src, msg_parsed[1:])
                return
        raise Exception("Unkown protocol")


class Topology:
    def __init__(self, config_file, timelines):
        self.nodes = {}
        self.quantum_channel = {}
        self.entities = []

        topo_config = json5.load(open(config_file))
        nodes_config = topo_config['nodes']
        self.create_nodes(nodes_config, timelines)
        self.create_qchannel(topo_config['QChannel'], timelines)
        self.create_cchannel(topo_config['CChannel'], timelines)
        self.create_protocols(nodes_config, timelines)

    def create_nodes(self, nodes_config, timelines):
        for node_config in nodes_config:
            components = {}

            for component_config in node_config['components']:
                if component_config['name'] in components:
                    raise Exception('two components have same name')

                # get component_name, timeline, and name
                # then delete entries in component_config dictionary to prevent conflicting values
                component_name = component_config['name']
                name = node_config['name'] + '.' + component_name
                tl = timelines[component_config['timeline']]
                del component_config['name']
                del component_config['timeline']

                # light source instantiation
                if component_config["type"] == 'LightSource':
                    ls = LightSource(name, tl, **component_config)
                    components[component_name] = ls
                    self.entities.append(ls)

                # detector instantiation
                elif component_config["type"] == 'QSDetector':
                    detector = QSDetector(name, tl, **component_config)
                    components[component_name] = detector
                    self.entities.append(detector)

                else:
                    raise Exception('unknown device type')

            node = Node(node_config['name'], timelines[node_config['timeline']], components=components)

            for protocol_config in node_config['protocols']:
                protocol_name = protocol_config['name']
                name = node_config['name'] + '.' + protocol_name
                tl = timelines[protocol_config['timeline']]
                del protocol_config['name']
                del protocol_config['timeline']

                if protocol_config["protocol"] == 'BB84':
                    bb84 = BB84(name, tl, **protocol_config)
                    bb84.assign_node(node)
                    node.protocol = bb84
                    self.entities.append(bb84)

                # add cascade config

            self.entities.append(node)

            if node.name in self.nodes:
                raise Exception('two nodes have same name')

            self.nodes[node.name] = node

    def create_qchannel(self, channel_config, timelines):
        for config in channel_config:
            name = config['name']
            tl = timelines[config['timeline']]
            sender = self.find_entity_by_name(config['sender'])
            receiver = self.find_entity_by_name(config['receiver'])
            del config['name']
            del config['timeline']
            del config['sender']
            del config['receiver']

            chan = QuantumChannel(name, tl, **config)
            chan.set_sender(sender)
            sender.direct_receiver = chan
            chan.set_receiver(receiver)
            self.entities.append(chan)

    # TODO: use add_end function for classical channel
    def create_cchannel(self, channel_config, timelines):
        for config in channel_config:
            name = config['name']
            tl = timelines[config['timeline']]
            del config['name']
            del config['timeline']

            chan = ClassicalChannel(name, tl, **config)
            self.entities.append(chan)

    # TODO: populate
    def create_protocols(self, nodes_config, timelines):
        pass

    def print_topology(self):
        pass

    def to_json5_file(self):
        pass

    def find_entity_by_name(self, name):
        for e in self.entities:
            if e.name == name:
                return e
        raise Exception('unknown entity name',name)

    def find_node_by_name(self, name):
        pass

    def find_qchannel_by_name(self, name):
        pass
<|MERGE_RESOLUTION|>--- conflicted
+++ resolved
@@ -830,7 +830,6 @@
                                 encoding_type=self.photon_encoding)
                 self.direct_receiver.get(photon)
 
-<<<<<<< HEAD
     def expire(self):
         if not self.expired:
             self.expired = True
@@ -845,15 +844,6 @@
 
             # pop expired message to parent
             self._pop(memory=self)
-=======
-    def clean(self):
-        '''
-        reset memory after failure occurs
-        '''
-        self.fidelity = 0
-        self.entangled_memory['node_id'] = None
-        self.entangled_memory['memo_id'] = None
->>>>>>> 41643afa
 
 
 # array of atomic ensemble memories
