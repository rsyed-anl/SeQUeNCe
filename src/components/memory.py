"""Models for simulation of quantum memories.

This module defines the Memory class to simulate single atom memories as well as the MemoryArray class to aggregate memories.
Memories will attempt to send photons through the `send_qubit` interface of nodes.
Photons should be routed to a BSM device for entanglement generation, or through optical hardware for purification and swapping.
"""

from math import sqrt, inf
from typing import Any, List, TYPE_CHECKING, Dict

from numpy import random
from scipy import stats

if TYPE_CHECKING:
    from ..entanglement_management.entanglement_protocol import EntanglementProtocol
    from ..kernel.timeline import Timeline
    from ..topology.node import QuantumRouter

from .photon import Photon
from .circuit import Circuit
from ..kernel.entity import Entity
from ..kernel.event import Event
from ..kernel.process import Process
from ..utils.encoding import single_atom
from ..utils.quantum_state import QuantumState


# array of single atom memories
class MemoryArray(Entity):
    """Aggregator for Memory objects.

    The MemoryArray can be accessed as a list to get individual memories.

    Attributes:
        name (str): label for memory array instance.
        timeline (Timeline): timeline for simulation.
        memories (List[Memory]): list of all memories.
    """

    def __init__(self, name: str, timeline: "Timeline", num_memories=10,
                 fidelity=0.85, frequency=80e6, efficiency=1, coherence_time=-1, wavelength=500):
        """Constructor for the Memory Array class.

        Args:
            name (str): name of the memory array instance.
            timeline (Timeline): simulation timeline.
            num_memories (int): number of memories in the array (default 10).
            fidelity (float): fidelity of memories (default 0.85).
            frequency (float): maximum frequency of excitation for memories (default 80e6).
            efficiency (float): efficiency of memories (default 1).
            coherence_time (float): average time (in s) that memory state is valid (default -1 -> inf).
            wavelength (int): wavelength (in nm) of photons emitted by memories (default 500).
        """

        Entity.__init__(self, name, timeline)
        self.memories = []
        self.owner = None

        for i in range(num_memories):
            memory = Memory(self.name + "[%d]" % i, timeline, fidelity, frequency, efficiency, coherence_time,
                            wavelength)
            memory.attach(self)
            self.memories.append(memory)

    def __getitem__(self, key):
        return self.memories[key]

    def __len__(self):
        return len(self.memories)

    def init(self):
        """Implementation of Entity interface (see base class).

        Set the owner of memory as the owner of memory array.
        """

        for mem in self.memories:
            mem.owner = self.owner
            mem.set_memory_array(self)

    def memory_expire(self, memory: "Memory"):
        """Method to receive expiration events from memories.

        Args:
            memory (Memory): expired memory.
        """

        self.owner.memory_expire(memory)

    def update_memory_params(self, arg_name: str, value: Any) -> None:
        for memory in self.memories:
            memory.__setattr__(arg_name, value)

    def set_node(self, node: "QuantumRouter") -> None:
        self.owner = node

class Memory(Entity):
    """Individual single-atom memory.

    This class models a single-atom memory, where the quantum state is stored as the spin of a single ion.
    This class will replace the older implementation once completed.

    Attributes:
        name (str): label for memory instance.
        timeline (Timeline): timeline for simulation.
        fidelity (float): (current) fidelity of memory.
        frequency (float): maximum frequency at which memory can be excited.
        efficiency (float): probability of emitting a photon when excited.
        coherence_time (float): average usable lifetime of memory (in seconds).
        wavelength (float): wavelength (in nm) of emitted photons.
        qstate (QuantumState): quantum state of memory.
        entangled_memory (Dict[str, Any]): tracks entanglement state of memory.
    """

    _meas_circuit = Circuit(1)
    _meas_circuit.measure(0)

    def __init__(self, name: str, timeline: "Timeline", fidelity: float, frequency: float,
                 efficiency: float, coherence_time: int, wavelength: int):
        """Constructor for the Memory class.

        Args:
            name (str): name of the memory instance.
            timeline (Timeline): simulation timeline.
            fidelity (float): fidelity of memory.
            frequency (float): maximum frequency of excitation for memory.
            efficiency (float): efficiency of memories.
            coherence_time (float): average time (in s) that memory state is valid.
            wavelength (int): wavelength (in nm) of photons emitted by memories.
            qstate_key (int): key for associated quantum state in timeline's quantum manager.
        """

        super().__init__(name, timeline)
        assert 0 <= fidelity <= 1
        assert 0 <= efficiency <= 1

        self.fidelity = 0
        self.raw_fidelity = fidelity
        self.frequency = frequency
        self.efficiency = efficiency
        self.coherence_time = coherence_time  # coherence time in seconds
        self.wavelength = wavelength
        self.qstate_key = timeline.quantum_manager.new()

        self.memory_array = None

        # keep track of previous BSM result (for entanglement generation)
        # -1 = no result, 0/1 give detector number
        self.previous_bsm = -1

        # keep track of entanglement
        self.entangled_memory = {'node_id': None, 'memo_id': None}

        # keep track of current memory write (ignore expiration of past states)
        self.expiration_event = None
        self.excited_photon = None

        self.next_excite_time = 0

    def init(self):
        pass

    def set_memory_array(self, memory_array: MemoryArray):
        self.memory_array = memory_array

    def excite(self, dst="") -> None:
        """Method to excite memory and potentially emit a photon.

        If it is possible to emit a photon, the photon may be marked as null based on the state of the memory.

        Args:
            dst (str): name of destination node for emitted photon (default "").

        Side Effects:
            May modify quantum state of memory.
            May schedule photon transmission to destination node.
        """

        # if can't excite yet, do nothing
        if self.timeline.now() < self.next_excite_time:
            return

        # measure quantum state
        res = self.timeline.quantum_manager.run_circuit(Memory._meas_circuit, [self.qstate_key])
        state = res[self.qstate_key]

        # create photon and check if null
        photon = Photon("", wavelength=self.wavelength, location=self,
                        encoding_type=single_atom)
        photon.memory = self
        photon.qstate_key = self.qstate_key
        if state == 0:
            photon.is_null = True

        if self.frequency > 0:
            period = 1e12 / self.frequency
            self.next_excite_time = self.timeline.now() + period

        # send to node
        if (state == 0) or (random.random_sample() < self.efficiency):
            self.owner.send_qubit(dst, photon)
            self.excited_photon = photon

    def expire(self) -> None:
        """Method to handle memory expiration.

        Is scheduled automatically by the `set_plus` memory operation.

        Side Effects:
            Will notify upper entities of expiration via the `pop` interface.
            Will modify the quantum state of the memory.
        """

        if self.excited_photon:
            self.excited_photon.is_null = True

        self.reset()
        # pop expiration message
        self.notify(self)

    def reset(self) -> None:
        """Method to clear quantum memory.

        Will reset quantum state to \|0> and will clear entanglement information.

        Side Effects:
            Will modify internal parameters and quantum state.
        """

        self.fidelity = 0

        self.timeline.quantum_manager.set([self.qstate_key], [complex(1), complex(0)])
        self.entangled_memory = {'node_id': None, 'memo_id': None}
        if self.expiration_event is not None:
            self.timeline.remove_event(self.expiration_event)
            self.expiration_event = None

    def update_state(self, state: List[complex]) -> None:
        """Method to set the memory state to an arbitrary pure state.

        Args:
            state (List[complex]): array of amplitudes for pure state in Z-basis.

        Side Effects:
            Will modify internal quantum state and parameters.
            May schedule expiration event.
        """

        self.timeline.quantum_manager.set([self.qstate_key], state)
        self.previous_bsm = -1
        self.entangled_memory = {'node_id': None, 'memo_id': None}

        # schedule expiration
        if self.coherence_time > 0:
            self._schedule_expiration()

    def _schedule_expiration(self) -> None:
        if self.expiration_event is not None:
            self.timeline.remove_event(self.expiration_event)
<<<<<<< HEAD
=======
            
        coherence_period = self.coherence_time_distribution() if self.random_coherence_time else self.coherence_time
<<<<<<< HEAD
>>>>>>> 2f52b6f3ba8650994c6fd47690a1ab92d2d23f0f
=======
>>>>>>> 2f52b6f3

        decay_time = self.timeline.now() + int(self.coherence_time * 1e12)
        process = Process(self, "expire", [])
        event = Event(decay_time, process)
        self.timeline.schedule(event)

        self.expiration_event = event

    def update_expire_time(self, time: int):
        """Method to change time of expiration.

        Should not normally be called by protocols.

        Args:
            time (int): new expiration time.
        """

        time = max(time, self.timeline.now())
        if self.expiration_event is None:
            if time >= self.timeline.now():
                process = Process(self, "expire", [])
                event = Event(time, process)
                self.timeline.schedule(event)
        else:
            self.timeline.update_event_time(self.expiration_event, time)

    def get_expire_time(self) -> int:
        return self.expiration_event.time if self.expiration_event else inf

    def notify(self, msg: Dict[str, Any]):
        for observer in self._observers:
            observer.memory_expire(self)

    def detach(self, observer: 'EntanglementProtocol'):
        if observer in self._observers:
<<<<<<< HEAD
            self._observers.remove(observer)
<<<<<<< HEAD

class MemoryWithRandomCoherenceTime(Memory):
    """Individual single-atom memory.

    This class models a single-atom memory, where the quantum state is stored as the spin of a single ion.
    This class will replace the older implementation once completed.

    Attributes:
        name (str): label for memory instance.
        timeline (Timeline): timeline for simulation.
        fidelity (float): (current) fidelity of memory.
        frequency (float): maximum frequency at which memory can be excited.
        efficiency (float): probability of emitting a photon when excited.
        coherence_time (float): average usable lifetime of memory (in seconds).
        coherence_time_stdev (float): standard deviation of coherence time
        wavelength (float): wavelength (in nm) of emitted photons.
        qstate (QuantumState): quantum state of memory.
        entangled_memory (Dict[str, Any]): tracks entanglement state of memory.
    """

    def __init__(self, name: str, timeline: "Timeline", fidelity: float, frequency: float,
                 efficiency: float, coherence_time: float, coherence_time_stdev: float, wavelength: int):
        """Constructor for the Memory class.

        Args:
            name (str): name of the memory instance.
            timeline (Timeline): simulation timeline.
            fidelity (float): fidelity of memory.
            frequency (float): maximum frequency of excitation for memory.
            efficiency (float): efficiency of memories.
            coherence_time (float): average time (in s) that memory state is valid
            coherence_time_stdev (float): standard deviation of coherence time
            wavelength (int): wavelength (in nm) of photons emitted by memories.
            qstate_key (int): key for associated quantum state in timeline's quantum manager.
        """

        super(MemoryWithRandomCoherenceTime, self).__init__(name, timeline, fidelity, frequency, 
                         efficiency, coherence_time, wavelength)
        
        # coherence time standard deviation in seconds
        self.coherence_time_stdev = coherence_time_stdev
        self.random_coherence_time = ( coherence_time_stdev > 0.0 and
                                      self.coherence_time > 0.0 )
        
    def coherence_time_distribution(self) -> None:
        return stats.truncnorm.rvs(
            -0.95 * self.coherence_time / self.coherence_time_stdev,
            19.0 * self.coherence_time / self.coherence_time_stdev,
            self.coherence_time,
            self.coherence_time_stdev )        

    def _schedule_expiration(self) -> None:
        if self.expiration_event is not None:
            self.timeline.remove_event(self.expiration_event)
            
        coherence_period = ( self.coherence_time_distribution() 
                            if self.random_coherence_time else 
                            self.coherence_time )

        decay_time = self.timeline.now() + int(coherence_period * 1e12)
        process = Process(self, "expire", [])
        event = Event(decay_time, process)
        self.timeline.schedule(event)

        self.expiration_event = event


=======
>>>>>>> 2f52b6f3ba8650994c6fd47690a1ab92d2d23f0f
=======
            self._observers.remove(observer)
>>>>>>> 2f52b6f3
<|MERGE_RESOLUTION|>--- conflicted
+++ resolved
@@ -94,6 +94,7 @@
     def set_node(self, node: "QuantumRouter") -> None:
         self.owner = node
 
+
 class Memory(Entity):
     """Individual single-atom memory.
 
@@ -107,6 +108,7 @@
         frequency (float): maximum frequency at which memory can be excited.
         efficiency (float): probability of emitting a photon when excited.
         coherence_time (float): average usable lifetime of memory (in seconds).
+                                or ( time_average(float), time_stdev(float) ) tuple
         wavelength (float): wavelength (in nm) of emitted photons.
         qstate (QuantumState): quantum state of memory.
         entangled_memory (Dict[str, Any]): tracks entanglement state of memory.
@@ -116,7 +118,7 @@
     _meas_circuit.measure(0)
 
     def __init__(self, name: str, timeline: "Timeline", fidelity: float, frequency: float,
-                 efficiency: float, coherence_time: int, wavelength: int):
+                 efficiency: float, coherence_time: Any, wavelength: int):
         """Constructor for the Memory class.
 
         Args:
@@ -125,7 +127,8 @@
             fidelity (float): fidelity of memory.
             frequency (float): maximum frequency of excitation for memory.
             efficiency (float): efficiency of memories.
-            coherence_time (float): average time (in s) that memory state is valid.
+            coherence_time (float): average time (in s) that memory state is valid
+                                    or ( time_average(float), time_stdev(float) ) tuple
             wavelength (int): wavelength (in nm) of photons emitted by memories.
             qstate_key (int): key for associated quantum state in timeline's quantum manager.
         """
@@ -138,7 +141,23 @@
         self.raw_fidelity = fidelity
         self.frequency = frequency
         self.efficiency = efficiency
-        self.coherence_time = coherence_time  # coherence time in seconds
+        # coherence time in seconds
+        if not type( coherence_time ) is tuple:
+            self.coherence_time = coherence_time
+            self.random_coherence_time = False
+        else:
+            self.coherence_time = coherence_time[0]
+            self.coherence_time_stdev = coherence_time[1]
+            self.random_coherence_time = ( self.coherence_time_stdev > 0.0 and
+                                          self.coherence_time > 0.0 )
+            
+        if self.random_coherence_time:
+            self.coherence_time_distribution = lambda: stats.truncnorm.rvs(
+                -0.95 * self.coherence_time / self.coherence_time_stdev,
+                19.0 * self.coherence_time / self.coherence_time_stdev,
+                self.coherence_time,
+                self.coherence_time_stdev )
+        
         self.wavelength = wavelength
         self.qstate_key = timeline.quantum_manager.new()
 
@@ -257,16 +276,10 @@
     def _schedule_expiration(self) -> None:
         if self.expiration_event is not None:
             self.timeline.remove_event(self.expiration_event)
-<<<<<<< HEAD
-=======
             
         coherence_period = self.coherence_time_distribution() if self.random_coherence_time else self.coherence_time
-<<<<<<< HEAD
->>>>>>> 2f52b6f3ba8650994c6fd47690a1ab92d2d23f0f
-=======
->>>>>>> 2f52b6f3
-
-        decay_time = self.timeline.now() + int(self.coherence_time * 1e12)
+
+        decay_time = self.timeline.now() + int(coherence_period * 1e12)
         process = Process(self, "expire", [])
         event = Event(decay_time, process)
         self.timeline.schedule(event)
@@ -300,78 +313,4 @@
 
     def detach(self, observer: 'EntanglementProtocol'):
         if observer in self._observers:
-<<<<<<< HEAD
-            self._observers.remove(observer)
-<<<<<<< HEAD
-
-class MemoryWithRandomCoherenceTime(Memory):
-    """Individual single-atom memory.
-
-    This class models a single-atom memory, where the quantum state is stored as the spin of a single ion.
-    This class will replace the older implementation once completed.
-
-    Attributes:
-        name (str): label for memory instance.
-        timeline (Timeline): timeline for simulation.
-        fidelity (float): (current) fidelity of memory.
-        frequency (float): maximum frequency at which memory can be excited.
-        efficiency (float): probability of emitting a photon when excited.
-        coherence_time (float): average usable lifetime of memory (in seconds).
-        coherence_time_stdev (float): standard deviation of coherence time
-        wavelength (float): wavelength (in nm) of emitted photons.
-        qstate (QuantumState): quantum state of memory.
-        entangled_memory (Dict[str, Any]): tracks entanglement state of memory.
-    """
-
-    def __init__(self, name: str, timeline: "Timeline", fidelity: float, frequency: float,
-                 efficiency: float, coherence_time: float, coherence_time_stdev: float, wavelength: int):
-        """Constructor for the Memory class.
-
-        Args:
-            name (str): name of the memory instance.
-            timeline (Timeline): simulation timeline.
-            fidelity (float): fidelity of memory.
-            frequency (float): maximum frequency of excitation for memory.
-            efficiency (float): efficiency of memories.
-            coherence_time (float): average time (in s) that memory state is valid
-            coherence_time_stdev (float): standard deviation of coherence time
-            wavelength (int): wavelength (in nm) of photons emitted by memories.
-            qstate_key (int): key for associated quantum state in timeline's quantum manager.
-        """
-
-        super(MemoryWithRandomCoherenceTime, self).__init__(name, timeline, fidelity, frequency, 
-                         efficiency, coherence_time, wavelength)
-        
-        # coherence time standard deviation in seconds
-        self.coherence_time_stdev = coherence_time_stdev
-        self.random_coherence_time = ( coherence_time_stdev > 0.0 and
-                                      self.coherence_time > 0.0 )
-        
-    def coherence_time_distribution(self) -> None:
-        return stats.truncnorm.rvs(
-            -0.95 * self.coherence_time / self.coherence_time_stdev,
-            19.0 * self.coherence_time / self.coherence_time_stdev,
-            self.coherence_time,
-            self.coherence_time_stdev )        
-
-    def _schedule_expiration(self) -> None:
-        if self.expiration_event is not None:
-            self.timeline.remove_event(self.expiration_event)
-            
-        coherence_period = ( self.coherence_time_distribution() 
-                            if self.random_coherence_time else 
-                            self.coherence_time )
-
-        decay_time = self.timeline.now() + int(coherence_period * 1e12)
-        process = Process(self, "expire", [])
-        event = Event(decay_time, process)
-        self.timeline.schedule(event)
-
-        self.expiration_event = event
-
-
-=======
->>>>>>> 2f52b6f3ba8650994c6fd47690a1ab92d2d23f0f
-=======
-            self._observers.remove(observer)
->>>>>>> 2f52b6f3
+            self._observers.remove(observer)