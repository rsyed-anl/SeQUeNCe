import numpy as np

from sequence.components.bsm import *
from sequence.components.memory import MemoryArray
from sequence.components.optical_channel import *
from sequence.kernel.timeline import Timeline
from sequence.entanglement_management.generation import *
from sequence.topology.node import Node


class ResourceManager:
    def __init__(self):
        self.log = []

    def update(self, protocol, memory, state):
        self.log.append((memory, state))


class FakeRouter(Node):
    def __init__(self, name, tl, **kwargs):
        super().__init__(name, tl)
        self.resource_manager = ResourceManager()
        self.memory_array = None

    def init(self):
        self.memory_array.add_receiver(self)

    def get(self, photon, **kwargs):
        dst = kwargs["dst"]
        self.send_qubit(dst, photon)


class FakeBSMNode(Node):
    def __init__(self, name, tl, **kwargs):
        super().__init__(name, tl)
        self.msg_log = []

    def receive_message(self, src: str, msg: "Message"):
        self.msg_log.append((self.timeline.now(), src, msg))
        super().receive_message(src, msg)

    def receive_qubit(self, src: str, qubit):
        self.bsm.get(qubit)


def test_generation_message():
    msg = EntanglementGenerationMessage(GenerationMsgType.NEGOTIATE, "alice", qc_delay=1)

    assert msg.receiver == "alice"
    assert msg.msg_type == GenerationMsgType.NEGOTIATE
    assert msg.qc_delay == 1


def test_generation_receive_message():
    tl = Timeline()
    node = Node("e1", tl)
    m0 = FakeBSMNode("m1", tl)
    qc = QuantumChannel("qc_nodem1", tl, 0, 1e3)
    qc.frequency = 1e12
    qc.set_ends(node, m0.name)
    node.memory_array = MemoryArray("memory", tl)
    node.assign_cchannel(ClassicalChannel("cc", tl, 0, delay=1), "m1")

    eg = EntanglementGenerationA(node, "EG", middle="m1", other="e2",
                                 memory=node.memory_array[0])
    eg.qc_delay = 1

    # negotiate message
<<<<<<< HEAD
    msg = EntanglementGenerationMessage(GenerationMsgType.NEGOTIATE_ACK, "EG", emit_time=0)
    assert eg.received_message("e2", msg)
    assert eg.expected_time == 1
    assert len(tl.events.data) == 2  # two excites, flip state, end time
=======
    msg = EntanglementGenerationMessage(GenerationMsgType.NEGOTIATE_ACK, "EG",
                                        emit_time=0)
    eg.received_message("e2", msg)
    assert eg.expected_time == 1
    assert len(tl.events.data) == 2  # emit event and start/update_memory event
>>>>>>> 8b1c7b23


def test_generation_pop():
    class DumbBSM():
        def __init__(self):
            self.resolution = 1

    class DumbNode():
        def __init__(self):
            self.name = "none"
            self.protocols = []
            self.messages = []
            self.bsm = DumbBSM()

        def send_message(self, destination, message):
            self.messages.append([destination, message])

    m0 = DumbNode()

    middle = EntanglementGenerationB(m0, "middle", others=["e0", "e1"])

    # BSM result
    middle.bsm_update(m0.bsm, {'info_type': "BSM_res", 'res': 0, 'time': 100})
<<<<<<< HEAD
    
=======

>>>>>>> 8b1c7b23
    assert len(m0.messages) == 2
    assert m0.messages[0][0] == "e0"
    assert m0.messages[1][0] == "e1"
    assert m0.messages[0][1].msg_type \
           == m0.messages[1][1].msg_type \
           == GenerationMsgType.MEAS_RES


def test_generation_expire():
    class DumbBSM:
        def __init__(self):
            pass

        def get(self, qubit):
            pass

    tl = Timeline(1e12)
    e0 = FakeRouter("e0", tl)
    e1 = FakeRouter("e1", tl)
    m0 = FakeBSMNode("m0", tl)

    qc0 = QuantumChannel("qc_e0m0", tl, 0, 1e3)
    qc1 = QuantumChannel("qc_e1m0", tl, 0, 1e3)
    qc0.set_ends(e0, m0.name)
    qc1.set_ends(e1, m0.name)

    for src in [e0, e1, m0]:
        for dst in [e0, e1, m0]:
            if src.name != dst.name:
                cc = ClassicalChannel("cc_%s_%s" % (src.name, dst.name), tl,
                                      1e3, delay=4e11)
                cc.set_ends(src, dst.name)

    e0.memory_array = MemoryArray("e0mem", tl, coherence_time=1)
    e1.memory_array = MemoryArray("e1mem", tl, coherence_time=1)
    e0.memory_array.owner = e0
    e1.memory_array.owner = e1
    m0.bsm = DumbBSM()

    tl.init()

<<<<<<< HEAD
    protocol0 = EntanglementGenerationA(e0, "e0prot", middle="m0", other="e1", memory=e0.memory_array[0])
    protocol1 = EntanglementGenerationA(e1, "e1prot", middle="m0", other="e0", memory=e1.memory_array[0])
=======
    protocol0 = EntanglementGenerationA(e0, "e0prot", middle="m0", other="e1",
                                        memory=e0.memory_array[0])
    protocol1 = EntanglementGenerationA(e1, "e1prot", middle="m0", other="e0",
                                        memory=e1.memory_array[0])
    protocol0.primary = True
>>>>>>> 8b1c7b23
    e0.protocols.append(protocol0)
    e1.protocols.append(protocol1)
    protocol0.set_others(protocol1.name, e1.name, [e1.memory_array[0].name])
    protocol1.set_others(protocol0.name, e0.name, [e0.memory_array[0].name])

    for p in [protocol0, protocol1]:
        process = Process(p, "start", [])
        event = Event(0, process)
        tl.schedule(event)

    tl.init()
    tl.run()

    assert e0.memory_array[0].expiration_event.time > 1e12


def test_generation_run():
<<<<<<< HEAD
    NUM_TESTS = 100

    tl = Timeline()

    e0 = FakeRouter("e0", tl)
    m0 = FakeBSMNode("m0", tl)
    e1 = FakeRouter("e1", tl)
=======
    NUM_TESTS = 500

    tl = Timeline()

    e0 = FakeNode("e0", tl)
    m0 = FakeNode("m0", tl)
    e1 = FakeNode("e1", tl)
>>>>>>> 8b1c7b23
    e0.set_seed(0)
    m0.set_seed(1)
    e1.set_seed(2)

    # add connections
    qc0 = QuantumChannel("qc_e0m0", tl, 0, 1e3)
    qc1 = QuantumChannel("qc_e1m0", tl, 0, 1e3)
    qc0.set_ends(e0, m0.name)
    qc1.set_ends(e1, m0.name)

    for src in [e0, e1, m0]:
        for dst in [e0, e1, m0]:
            if src.name != dst.name:
                cc = ClassicalChannel("cc_%s_%s" % (src.name, dst.name), tl,
                                      1e3, delay=1e9)
                cc.set_ends(src, dst.name)

    # add hardware
    e0.memory_array = MemoryArray("e0.memory_array", tl,
                                  num_memories=NUM_TESTS)
    e0.memory_array.owner = e0
    e1.memory_array = MemoryArray("e1.memory_array", tl,
                                  num_memories=NUM_TESTS)
    e1.memory_array.owner = e1
    detectors = [{"efficiency": 1, "count_rate": 1e11}] * 2
    m0.bsm = make_bsm("m0.bsm", tl, encoding_type="single_atom",
                      detectors=detectors)

    # add middle protocol
    eg_m0 = EntanglementGenerationB(m0, "eg_m0", others=["e0", "e1"])
    m0.bsm.attach(eg_m0)

    tl.init()

    protocols_e0 = []
    protocols_e1 = []

    for i in range(NUM_TESTS):
        name0, name1 = [f"eg_e{j}[{i}]" for j in range(2)]
<<<<<<< HEAD
        protocol0 = EntanglementGenerationA(e0, name0, middle="m0", other="e1", memory=e0.memory_array[i])
=======
        protocol0 = EntanglementGenerationA(e0, name0, middle="m0", other="e1",
                                            memory=e0.memory_array[i])
>>>>>>> 8b1c7b23
        e0.protocols.append(protocol0)
        protocols_e0.append(protocol0)
        protocol1 = EntanglementGenerationA(e1, name1, middle="m0", other="e0",
                                            memory=e1.memory_array[i])
        e1.protocols.append(protocol1)
        protocols_e1.append(protocol1)
<<<<<<< HEAD
        protocol0.set_others(protocol1.name, e1.name, [e1.memory_array[i].name])
        protocol1.set_others(protocol0.name, e0.name, [e0.memory_array[i].name])
=======
        protocol0.set_others(protocol1.name, e1.name,
                             [e1.memory_array[i].name])
        protocol1.set_others(protocol0.name, e0.name,
                             [e0.memory_array[i].name])
>>>>>>> 8b1c7b23

        for protocol in [protocols_e0[i], protocols_e1[i]]:
            process = Process(protocol, "start", [])
            event = Event(i * 1e12, process)
            tl.schedule(event)

    tl.run()

    assert len(e0.resource_manager.log) == NUM_TESTS
    assert len(e1.resource_manager.log) == NUM_TESTS
    empty_count = 0
    for i in range(NUM_TESTS):
        if e0.resource_manager.log[i][1] == "RAW":
            empty_count += 1
        else:
            assert e0.resource_manager.log[i][1] == "ENTANGLED"
            memory0 = e0.resource_manager.log[i][0]
            memory1 = e1.resource_manager.log[i][0]
            assert memory0.fidelity == memory0.raw_fidelity
            assert memory1.fidelity == memory1.raw_fidelity
            assert memory0.entangled_memory["node_id"] == e1.name
            assert memory1.entangled_memory["node_id"] == e0.name

    ratio = empty_count / NUM_TESTS
    assert abs(ratio - 0.5) < 0.1
    

def test_generation_fidelity_ket():
<<<<<<< HEAD
    NUM_TESTS = 100
=======
    NUM_TESTS = 1000
>>>>>>> 8b1c7b23
    FIDELITY = 0.75

    tl = Timeline()

<<<<<<< HEAD
    e0 = FakeRouter("e0", tl)
    m0 = FakeBSMNode("m0", tl)
    e1 = FakeRouter("e1", tl)
    e0.set_seed(0)
    m0.set_seed(1)
=======
    e0 = FakeNode("e0", tl)
    e0.set_seed(0)
    m0 = FakeNode("m0", tl)
    m0.set_seed(1)
    e1 = FakeNode("e1", tl)
>>>>>>> 8b1c7b23
    e1.set_seed(2)

    # add connections
    qc0 = QuantumChannel("qc_e0m0", tl, 0, 1e3)
    qc1 = QuantumChannel("qc_e1m0", tl, 0, 1e3)
    qc0.set_ends(e0, m0.name)
    qc1.set_ends(e1, m0.name)

    for n1 in [e0, e1, m0]:
        for n2 in [e0, e1, m0]:
            if n1 != n2:
                cc = ClassicalChannel("cc_%s%s" % (n1.name, n2.name), tl, 1e3,
                                      delay=1e9)
                cc.set_ends(n1, n2.name)

    # add hardware
    e0.memory_array = MemoryArray("e0.memory_array", tl, fidelity=FIDELITY,
                                  num_memories=NUM_TESTS)
    e0.memory_array.owner = e0
    e1.memory_array = MemoryArray("e1.memory_array", tl, fidelity=FIDELITY,
                                  num_memories=NUM_TESTS)
    e1.memory_array.owner = e1
    detectors = [{"efficiency": 1, "count_rate": 1e11}] * 2
<<<<<<< HEAD
    m0.bsm = make_bsm("m0.bsm", tl, encoding_type="single_atom", detectors=detectors)
=======
    m0.bsm = make_bsm("m0.bsm", tl, encoding_type="single_atom",
                      detectors=detectors)
>>>>>>> 8b1c7b23
    m0.bsm.owner = m0

    # add middle protocol
    eg_m0 = EntanglementGenerationB(m0, "eg_m0", others=["e0", "e1"])
    m0.bsm.attach(eg_m0)

    tl.init()

    protocols_e0 = []
    protocols_e1 = []

    for i in range(NUM_TESTS):
        name0 = "eg_e0[{}]".format(i)
        name1 = "eg_e1[{}]".format(i)
        protocol0 = EntanglementGenerationA(e0, name0, middle="m0", other="e1",
                                            memory=e0.memory_array[i])
        e0.protocols.append(protocol0)
        protocols_e0.append(protocol0)
        protocol1 = EntanglementGenerationA(e1, name1, middle="m0", other="e0",
                                            memory=e1.memory_array[i])
        e1.protocols.append(protocol1)
        protocols_e1.append(protocol1)
<<<<<<< HEAD
        protocol0.set_others(protocol1.name, e1.name, [e1.memory_array[i].name])
        protocol1.set_others(protocol0.name, e0.name, [e0.memory_array[i].name])
=======
        protocol0.set_others(protocol1.name, e1.name,
                             [e1.memory_array[i].name])
        protocol1.set_others(protocol0.name, e0.name,
                             [e0.memory_array[i].name])
>>>>>>> 8b1c7b23

        process = Process(protocols_e0[i], "start", [])
        event = Event(i * 1e12, process)
        tl.schedule(event)
        process = Process(protocols_e1[i], "start", [])
        event = Event(i * 1e12, process)
        tl.schedule(event)

    tl.init()
    tl.run()

    desired = np.array([complex(np.sqrt(1 / 2)), complex(0),
                        complex(0), complex(np.sqrt(1 / 2))])
    correct = 0
    total = 0
    for mem in e0.memory_array:
        if mem.fidelity > 0:
            total += 1
            mem_state = tl.quantum_manager.get(mem.qstate_key).state
            if np.array_equal(desired, mem_state):
                correct += 1

    assert total > 0, "More trials needed; insufficient successes"
    ratio = correct / total
    assert abs(ratio - FIDELITY) < 0.1
<|MERGE_RESOLUTION|>--- conflicted
+++ resolved
@@ -61,23 +61,14 @@
     node.memory_array = MemoryArray("memory", tl)
     node.assign_cchannel(ClassicalChannel("cc", tl, 0, delay=1), "m1")
 
-    eg = EntanglementGenerationA(node, "EG", middle="m1", other="e2",
-                                 memory=node.memory_array[0])
+    eg = EntanglementGenerationA(node, "EG", middle="m1", other="e2", memory=node.memory_array[0])
     eg.qc_delay = 1
 
     # negotiate message
-<<<<<<< HEAD
     msg = EntanglementGenerationMessage(GenerationMsgType.NEGOTIATE_ACK, "EG", emit_time=0)
     assert eg.received_message("e2", msg)
     assert eg.expected_time == 1
     assert len(tl.events.data) == 2  # two excites, flip state, end time
-=======
-    msg = EntanglementGenerationMessage(GenerationMsgType.NEGOTIATE_ACK, "EG",
-                                        emit_time=0)
-    eg.received_message("e2", msg)
-    assert eg.expected_time == 1
-    assert len(tl.events.data) == 2  # emit event and start/update_memory event
->>>>>>> 8b1c7b23
 
 
 def test_generation_pop():
@@ -101,17 +92,10 @@
 
     # BSM result
     middle.bsm_update(m0.bsm, {'info_type': "BSM_res", 'res': 0, 'time': 100})
-<<<<<<< HEAD
-    
-=======
-
->>>>>>> 8b1c7b23
     assert len(m0.messages) == 2
     assert m0.messages[0][0] == "e0"
     assert m0.messages[1][0] == "e1"
-    assert m0.messages[0][1].msg_type \
-           == m0.messages[1][1].msg_type \
-           == GenerationMsgType.MEAS_RES
+    assert m0.messages[0][1].msg_type == m0.messages[1][1].msg_type == GenerationMsgType.MEAS_RES
 
 
 def test_generation_expire():
@@ -147,16 +131,8 @@
 
     tl.init()
 
-<<<<<<< HEAD
     protocol0 = EntanglementGenerationA(e0, "e0prot", middle="m0", other="e1", memory=e0.memory_array[0])
     protocol1 = EntanglementGenerationA(e1, "e1prot", middle="m0", other="e0", memory=e1.memory_array[0])
-=======
-    protocol0 = EntanglementGenerationA(e0, "e0prot", middle="m0", other="e1",
-                                        memory=e0.memory_array[0])
-    protocol1 = EntanglementGenerationA(e1, "e1prot", middle="m0", other="e0",
-                                        memory=e1.memory_array[0])
-    protocol0.primary = True
->>>>>>> 8b1c7b23
     e0.protocols.append(protocol0)
     e1.protocols.append(protocol1)
     protocol0.set_others(protocol1.name, e1.name, [e1.memory_array[0].name])
@@ -174,7 +150,6 @@
 
 
 def test_generation_run():
-<<<<<<< HEAD
     NUM_TESTS = 100
 
     tl = Timeline()
@@ -182,15 +157,6 @@
     e0 = FakeRouter("e0", tl)
     m0 = FakeBSMNode("m0", tl)
     e1 = FakeRouter("e1", tl)
-=======
-    NUM_TESTS = 500
-
-    tl = Timeline()
-
-    e0 = FakeNode("e0", tl)
-    m0 = FakeNode("m0", tl)
-    e1 = FakeNode("e1", tl)
->>>>>>> 8b1c7b23
     e0.set_seed(0)
     m0.set_seed(1)
     e1.set_seed(2)
@@ -209,15 +175,12 @@
                 cc.set_ends(src, dst.name)
 
     # add hardware
-    e0.memory_array = MemoryArray("e0.memory_array", tl,
-                                  num_memories=NUM_TESTS)
+    e0.memory_array = MemoryArray("e0.memory_array", tl, num_memories=NUM_TESTS)
     e0.memory_array.owner = e0
-    e1.memory_array = MemoryArray("e1.memory_array", tl,
-                                  num_memories=NUM_TESTS)
+    e1.memory_array = MemoryArray("e1.memory_array", tl, num_memories=NUM_TESTS)
     e1.memory_array.owner = e1
     detectors = [{"efficiency": 1, "count_rate": 1e11}] * 2
-    m0.bsm = make_bsm("m0.bsm", tl, encoding_type="single_atom",
-                      detectors=detectors)
+    m0.bsm = make_bsm("m0.bsm", tl, encoding_type="single_atom", detectors=detectors)
 
     # add middle protocol
     eg_m0 = EntanglementGenerationB(m0, "eg_m0", others=["e0", "e1"])
@@ -230,27 +193,14 @@
 
     for i in range(NUM_TESTS):
         name0, name1 = [f"eg_e{j}[{i}]" for j in range(2)]
-<<<<<<< HEAD
         protocol0 = EntanglementGenerationA(e0, name0, middle="m0", other="e1", memory=e0.memory_array[i])
-=======
-        protocol0 = EntanglementGenerationA(e0, name0, middle="m0", other="e1",
-                                            memory=e0.memory_array[i])
->>>>>>> 8b1c7b23
         e0.protocols.append(protocol0)
         protocols_e0.append(protocol0)
-        protocol1 = EntanglementGenerationA(e1, name1, middle="m0", other="e0",
-                                            memory=e1.memory_array[i])
+        protocol1 = EntanglementGenerationA(e1, name1, middle="m0", other="e0", memory=e1.memory_array[i])
         e1.protocols.append(protocol1)
         protocols_e1.append(protocol1)
-<<<<<<< HEAD
         protocol0.set_others(protocol1.name, e1.name, [e1.memory_array[i].name])
         protocol1.set_others(protocol0.name, e0.name, [e0.memory_array[i].name])
-=======
-        protocol0.set_others(protocol1.name, e1.name,
-                             [e1.memory_array[i].name])
-        protocol1.set_others(protocol0.name, e0.name,
-                             [e0.memory_array[i].name])
->>>>>>> 8b1c7b23
 
         for protocol in [protocols_e0[i], protocols_e1[i]]:
             process = Process(protocol, "start", [])
@@ -279,28 +229,16 @@
     
 
 def test_generation_fidelity_ket():
-<<<<<<< HEAD
     NUM_TESTS = 100
-=======
-    NUM_TESTS = 1000
->>>>>>> 8b1c7b23
     FIDELITY = 0.75
 
     tl = Timeline()
 
-<<<<<<< HEAD
     e0 = FakeRouter("e0", tl)
     m0 = FakeBSMNode("m0", tl)
     e1 = FakeRouter("e1", tl)
     e0.set_seed(0)
     m0.set_seed(1)
-=======
-    e0 = FakeNode("e0", tl)
-    e0.set_seed(0)
-    m0 = FakeNode("m0", tl)
-    m0.set_seed(1)
-    e1 = FakeNode("e1", tl)
->>>>>>> 8b1c7b23
     e1.set_seed(2)
 
     # add connections
@@ -317,19 +255,12 @@
                 cc.set_ends(n1, n2.name)
 
     # add hardware
-    e0.memory_array = MemoryArray("e0.memory_array", tl, fidelity=FIDELITY,
-                                  num_memories=NUM_TESTS)
+    e0.memory_array = MemoryArray("e0.memory_array", tl, fidelity=FIDELITY, num_memories=NUM_TESTS)
     e0.memory_array.owner = e0
-    e1.memory_array = MemoryArray("e1.memory_array", tl, fidelity=FIDELITY,
-                                  num_memories=NUM_TESTS)
+    e1.memory_array = MemoryArray("e1.memory_array", tl, fidelity=FIDELITY, num_memories=NUM_TESTS)
     e1.memory_array.owner = e1
     detectors = [{"efficiency": 1, "count_rate": 1e11}] * 2
-<<<<<<< HEAD
     m0.bsm = make_bsm("m0.bsm", tl, encoding_type="single_atom", detectors=detectors)
-=======
-    m0.bsm = make_bsm("m0.bsm", tl, encoding_type="single_atom",
-                      detectors=detectors)
->>>>>>> 8b1c7b23
     m0.bsm.owner = m0
 
     # add middle protocol
@@ -344,23 +275,14 @@
     for i in range(NUM_TESTS):
         name0 = "eg_e0[{}]".format(i)
         name1 = "eg_e1[{}]".format(i)
-        protocol0 = EntanglementGenerationA(e0, name0, middle="m0", other="e1",
-                                            memory=e0.memory_array[i])
+        protocol0 = EntanglementGenerationA(e0, name0, middle="m0", other="e1", memory=e0.memory_array[i])
         e0.protocols.append(protocol0)
         protocols_e0.append(protocol0)
-        protocol1 = EntanglementGenerationA(e1, name1, middle="m0", other="e0",
-                                            memory=e1.memory_array[i])
+        protocol1 = EntanglementGenerationA(e1, name1, middle="m0", other="e0", memory=e1.memory_array[i])
         e1.protocols.append(protocol1)
         protocols_e1.append(protocol1)
-<<<<<<< HEAD
         protocol0.set_others(protocol1.name, e1.name, [e1.memory_array[i].name])
         protocol1.set_others(protocol0.name, e0.name, [e0.memory_array[i].name])
-=======
-        protocol0.set_others(protocol1.name, e1.name,
-                             [e1.memory_array[i].name])
-        protocol1.set_others(protocol0.name, e0.name,
-                             [e0.memory_array[i].name])
->>>>>>> 8b1c7b23
 
         process = Process(protocols_e0[i], "start", [])
         event = Event(i * 1e12, process)
